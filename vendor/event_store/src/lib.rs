#![warn(unused_extern_crates, missing_debug_implementations)]
#![deny(unsafe_code)]

#[macro_use]
extern crate failure;

use std::{
    any::{Any, TypeId},
    borrow::Borrow,
    collections::{hash_map::RandomState, HashMap, HashSet},
    hash::Hash,
    iter::FromIterator,
    sync::Mutex,
};

pub trait Event: Clone + 'static + Send + Sync {
    type Prev: Event;
}

impl Event for () {
    type Prev = ();
}

#[derive(Debug, Fail)]
pub enum Error {
    #[fail(display = "Previous event is missing")]
    PrevEventMissing,
    #[fail(display = "Event with similar type already exists")]
    DuplicateEvent,
    #[fail(display = "Event is not found")]
    NotFound,
}

<<<<<<< HEAD
pub trait EventStore<K>: Send + Sync + 'static {
=======
pub trait EventStore<K: Send + Sync>: 'static + Send + Sync {
>>>>>>> c96a7051
    fn add_event<E: Event>(&self, key: K, event: E) -> Result<(), Error>;
    fn get_event<E: Event>(&self, key: K) -> Result<E, Error>;
}

#[derive(Default, Debug)]
pub struct InMemoryEventStore<K: Hash + Eq> {
    events: Mutex<HashMap<(TypeId, K), Box<Any + Send>>>,
}

impl<K: Hash + Eq + Clone> InMemoryEventStore<K> {
    fn _get_event<E: Event>(events: &HashMap<(TypeId, K), Box<Any + Send>>, key: K) -> Option<E> {
        let key = (TypeId::of::<E>(), key);

        events.get(&key).map(|event| {
            let _any: &(Any + Send) = event.borrow();
            _any.downcast_ref::<E>().unwrap().clone()
        })
    }

    fn _add_event<E: Event>(events: &mut HashMap<(TypeId, K), Box<Any + Send>>, key: K, event: E) {
        let key = (TypeId::of::<E>(), key);
        let value = Box::new(event);

        let old_event = events.insert(key, value);
        debug_assert!(old_event.is_none());
    }

    pub fn keys(&self) -> impl Iterator<Item = K> {
        let events = self.events.lock().unwrap();
        // get all the unique ids
        HashSet::<K, RandomState>::from_iter(events.keys().map(|e| e.1.clone())).into_iter()
    }

    fn is_initial_event<E: Event>() -> bool {
        TypeId::of::<E>() == TypeId::of::<()>()
    }
}

<<<<<<< HEAD
impl<K: Hash + Eq + Clone + Send + Sync + 'static> EventStore<K> for InMemoryEventStore<K> {
=======
impl<K: 'static + Hash + Eq + Clone + Send + Sync> EventStore<K> for InMemoryEventStore<K> {
>>>>>>> c96a7051
    fn add_event<E: Event>(&self, key: K, event: E) -> Result<(), Error> {
        let mut events = self.events.lock().unwrap();

        let prev_event_is_missing = Self::_get_event::<E::Prev>(&*events, key.clone()).is_none();
        let prev_event_is_initial = Self::is_initial_event::<E::Prev>();

        if prev_event_is_missing && !prev_event_is_initial {
            return Err(Error::PrevEventMissing);
        }

        let existing_event = Self::_get_event::<E>(&*events, key.clone());

        if existing_event.is_some() {
            return Err(Error::DuplicateEvent);
        }

        Self::_add_event(&mut events, key, event);

        Ok(())
    }

    fn get_event<E: Event>(&self, key: K) -> Result<E, Error> {
        let events = self.events.lock().unwrap();
        Self::_get_event::<E>(&*events, key).ok_or(Error::NotFound)
    }
}

#[cfg(test)]
mod tests {
    use super::*;
    #[derive(PartialEq, Debug, Clone)]
    struct Init {}

    impl Event for Init {
        type Prev = ();
    }
    #[test]
    fn add_single_event() {
        let event_store = InMemoryEventStore::default();
        assert!(event_store.add_event(42, Init {}).is_ok());
        assert_eq!(event_store.get_event::<Init>(42).unwrap(), Init {});
        assert!(event_store.get_event::<Init>(32).is_err());
    }

    #[test]
    fn add_event_without_dependent_event() {
        #[derive(PartialEq, Debug, Clone)]
        struct Second {}

        impl Event for Second {
            type Prev = Init;
        }
        let event_store = InMemoryEventStore::default();

        assert!(event_store.add_event(42, Second {}).is_err());

        event_store.add_event(42, Init {}).unwrap();
        assert!(event_store.add_event(42, Second {}).is_ok())
    }

    #[test]
    fn add_event_twice_fails() {
        let event_store = InMemoryEventStore::default();
        event_store.add_event(42, Init {}).unwrap();
        assert!(event_store.add_event(42, Init {}).is_err());
    }
}<|MERGE_RESOLUTION|>--- conflicted
+++ resolved
@@ -31,11 +31,7 @@
     NotFound,
 }
 
-<<<<<<< HEAD
 pub trait EventStore<K>: Send + Sync + 'static {
-=======
-pub trait EventStore<K: Send + Sync>: 'static + Send + Sync {
->>>>>>> c96a7051
     fn add_event<E: Event>(&self, key: K, event: E) -> Result<(), Error>;
     fn get_event<E: Event>(&self, key: K) -> Result<E, Error>;
 }
@@ -74,11 +70,7 @@
     }
 }
 
-<<<<<<< HEAD
 impl<K: Hash + Eq + Clone + Send + Sync + 'static> EventStore<K> for InMemoryEventStore<K> {
-=======
-impl<K: 'static + Hash + Eq + Clone + Send + Sync> EventStore<K> for InMemoryEventStore<K> {
->>>>>>> c96a7051
     fn add_event<E: Event>(&self, key: K, event: E) -> Result<(), Error> {
         let mut events = self.events.lock().unwrap();
 
