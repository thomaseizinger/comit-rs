--- conflicted
+++ resolved
@@ -22,14 +22,9 @@
 
 const alpha_ledger_lock_duration = 144;
 
-<<<<<<< HEAD
 const alice = actor.create("alice", {});
 const bob = actor.create("bob", {});
-=======
-const alice = test_lib.comit_conf("alice", {});
-const bob = test_lib.comit_conf("bob", {});
-const charlie = test_lib.comit_conf("charlie", {});
->>>>>>> 42acade2
+const charlie = actor.create("charlie", {});
 
 const alice_final_address = "0x00a329c0648769a73afac7f9381e08fb43dbea72";
 const bob_comit_node_address =
