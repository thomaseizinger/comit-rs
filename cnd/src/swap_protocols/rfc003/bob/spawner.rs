use crate::swap_protocols::{
    asset::Asset,
    dependencies::{self, LedgerEventDependencies},
<<<<<<< HEAD
    metadata_store::{self, MetadataStore},
    rfc003::{
        self,
        bob::{self, State, SwapCommunication},
        create_ledger_events::CreateLedgerEvents,
        state_machine,
        state_store::{self, StateStore},
        Ledger,
=======
    rfc003::{
        self, bob, create_ledger_events::CreateLedgerEvents, events::ResponseFuture,
        state_store::StateStore, Ledger,
>>>>>>> 3a6cb7a1
    },
    MetadataStore,
};
use futures::{sync::mpsc, Future, Stream};
<<<<<<< HEAD
use futures_core::{
    compat::Future01CompatExt,
    future::{FutureExt, TryFutureExt},
};
use http_api_problem::HttpApiProblem;
=======
>>>>>>> 3a6cb7a1
use std::sync::Arc;

pub trait BobSpawner: Send + Sync + 'static {
    #[allow(clippy::type_complexity)]
    fn spawn<AL: Ledger, BL: Ledger, AA: Asset, BA: Asset>(
        &self,
        swap_request: rfc003::messages::Request<AL, BL, AA, BA>,
<<<<<<< HEAD
        response: Result<
            rfc003::messages::AcceptResponseBody<AL, BL>,
            rfc003::messages::DeclineResponseBody,
        >,
    ) where
=======
    ) -> Result<Box<ResponseFuture<AL, BL>>, ()>
    where
>>>>>>> 3a6cb7a1
        LedgerEventDependencies: CreateLedgerEvents<AL, AA> + CreateLedgerEvents<BL, BA>;
}

impl<T: MetadataStore, S: StateStore> BobSpawner for dependencies::bob::ProtocolDependencies<T, S> {
    #[allow(clippy::type_complexity)]
    fn spawn<AL: Ledger, BL: Ledger, AA: Asset, BA: Asset>(
        &self,
        swap_request: rfc003::messages::Request<AL, BL, AA, BA>,
<<<<<<< HEAD
        response: Result<
            rfc003::messages::AcceptResponseBody<AL, BL>,
            rfc003::messages::DeclineResponseBody,
        >,
    ) where
=======
    ) -> Result<Box<ResponseFuture<AL, BL>>, ()>
    where
>>>>>>> 3a6cb7a1
        LedgerEventDependencies: CreateLedgerEvents<AL, AA> + CreateLedgerEvents<BL, BA>,
    {
        let id = swap_request.id;
        let seed = self.seed.swap_seed(id);

        let (sender, receiver) = mpsc::unbounded();

        let swap_execution = {
            let ledger_events = self.ledger_events.clone();
            let state_store = Arc::clone(&self.state_store);

<<<<<<< HEAD
            async move {
                let bob_state = match response {
                    Ok(accepted) => State::accepted(swap_request, accepted, seed),
                    Err(declined) => State::declined(swap_request, declined, seed),
                };

                state_store.insert(id, bob_state.clone());

                match bob_state {
                    State {
                        swap_communication: SwapCommunication::Accepted { request, response },
                        ..
                    } => {
                        let context = state_machine::Context {
                            alpha_ledger_events: ledger_events.create_ledger_events(),
                            beta_ledger_events: ledger_events.create_ledger_events(),
                            state_repo: Arc::new(sender),
                        };
=======
        let (sender, receiver) = mpsc::unbounded();
>>>>>>> 3a6cb7a1

                        let result = state_machine::Swap::start_in(
                            state_machine::Start {
                                swap: state_machine::OngoingSwap {
                                    alpha_ledger: request.alpha_ledger,
                                    beta_ledger: request.beta_ledger,
                                    alpha_asset: request.alpha_asset,
                                    beta_asset: request.beta_asset,
                                    hash_function: request.hash_function,
                                    alpha_ledger_redeem_identity: response
                                        .alpha_ledger_redeem_identity,
                                    alpha_ledger_refund_identity: request
                                        .alpha_ledger_refund_identity,
                                    beta_ledger_redeem_identity: request
                                        .beta_ledger_redeem_identity,
                                    beta_ledger_refund_identity: response
                                        .beta_ledger_refund_identity,
                                    alpha_expiry: request.alpha_expiry,
                                    beta_expiry: request.beta_expiry,
                                    secret_hash: request.secret_hash,
                                },
                            },
                            context,
                        )
                        .compat()
                        .await;

                        match result {
                            Ok(outcome) => log::info!("Swap {} finished with {:?}", id, outcome),
                            Err(e) => log::error!("Swap {} failed with {:?}", id, e),
                        }
                    }
                    _ => {
                        log::info!("Swap {} was declined", id);
                    }
                }

                Ok(())
            }
        };

        let state_store = Arc::clone(&self.state_store);
        tokio::spawn(receiver.for_each(move |update| {
            state_store.update::<bob::State<AL, BL, AA, BA>>(&id, update);
            Ok(())
        }));

        tokio::spawn(swap_execution.boxed().compat());
    }
}<|MERGE_RESOLUTION|>--- conflicted
+++ resolved
@@ -1,7 +1,6 @@
 use crate::swap_protocols::{
     asset::Asset,
     dependencies::{self, LedgerEventDependencies},
-<<<<<<< HEAD
     metadata_store::{self, MetadataStore},
     rfc003::{
         self,
@@ -10,23 +9,15 @@
         state_machine,
         state_store::{self, StateStore},
         Ledger,
-=======
-    rfc003::{
-        self, bob, create_ledger_events::CreateLedgerEvents, events::ResponseFuture,
-        state_store::StateStore, Ledger,
->>>>>>> 3a6cb7a1
     },
     MetadataStore,
 };
 use futures::{sync::mpsc, Future, Stream};
-<<<<<<< HEAD
 use futures_core::{
     compat::Future01CompatExt,
     future::{FutureExt, TryFutureExt},
 };
 use http_api_problem::HttpApiProblem;
-=======
->>>>>>> 3a6cb7a1
 use std::sync::Arc;
 
 pub trait BobSpawner: Send + Sync + 'static {
@@ -34,16 +25,11 @@
     fn spawn<AL: Ledger, BL: Ledger, AA: Asset, BA: Asset>(
         &self,
         swap_request: rfc003::messages::Request<AL, BL, AA, BA>,
-<<<<<<< HEAD
         response: Result<
             rfc003::messages::AcceptResponseBody<AL, BL>,
             rfc003::messages::DeclineResponseBody,
         >,
     ) where
-=======
-    ) -> Result<Box<ResponseFuture<AL, BL>>, ()>
-    where
->>>>>>> 3a6cb7a1
         LedgerEventDependencies: CreateLedgerEvents<AL, AA> + CreateLedgerEvents<BL, BA>;
 }
 
@@ -52,16 +38,11 @@
     fn spawn<AL: Ledger, BL: Ledger, AA: Asset, BA: Asset>(
         &self,
         swap_request: rfc003::messages::Request<AL, BL, AA, BA>,
-<<<<<<< HEAD
         response: Result<
             rfc003::messages::AcceptResponseBody<AL, BL>,
             rfc003::messages::DeclineResponseBody,
         >,
     ) where
-=======
-    ) -> Result<Box<ResponseFuture<AL, BL>>, ()>
-    where
->>>>>>> 3a6cb7a1
         LedgerEventDependencies: CreateLedgerEvents<AL, AA> + CreateLedgerEvents<BL, BA>,
     {
         let id = swap_request.id;
@@ -73,7 +54,6 @@
             let ledger_events = self.ledger_events.clone();
             let state_store = Arc::clone(&self.state_store);
 
-<<<<<<< HEAD
             async move {
                 let bob_state = match response {
                     Ok(accepted) => State::accepted(swap_request, accepted, seed),
@@ -92,9 +72,6 @@
                             beta_ledger_events: ledger_events.create_ledger_events(),
                             state_repo: Arc::new(sender),
                         };
-=======
-        let (sender, receiver) = mpsc::unbounded();
->>>>>>> 3a6cb7a1
 
                         let result = state_machine::Swap::start_in(
                             state_machine::Start {
