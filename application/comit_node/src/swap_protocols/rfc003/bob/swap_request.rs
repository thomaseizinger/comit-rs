--- conflicted
+++ resolved
@@ -1,13 +1,7 @@
 use crate::swap_protocols::{
-<<<<<<< HEAD
-    ledger::{Bitcoin, Ethereum},
-    metadata_store::{AssetKind, LedgerKind, Metadata, RoleKind},
-    rfc003::{Ledger, SecretHash, Timestamp},
-=======
     asset::Asset,
     metadata_store::{Metadata, RoleKind},
-    rfc003::{Ledger, SecretHash},
->>>>>>> 4010eb45
+    rfc003::{Ledger, SecretHash, Timestamp},
 };
 
 #[derive(Clone, Debug, PartialEq, LabelledGeneric)]
